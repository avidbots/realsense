--- conflicted
+++ resolved
@@ -240,13 +240,9 @@
         bool _sync_frames;
         bool _pointcloud;
         bool _use_ros_time;
-<<<<<<< HEAD
-        rs2::asynchronous_syncer _syncer;
+        PipelineSyncer _syncer;
         uint32_t _publish_skip_counter;
         int _publish_every_nth_frameset;
-=======
-        PipelineSyncer _syncer;
->>>>>>> 63ef9498
 
         std::map<stream_index_pair, cv::Mat> _depth_aligned_image;
         std::map<stream_index_pair, std::string> _depth_aligned_encoding;
