// License: Apache 2.0. See LICENSE file in root directory.
// Copyright(c) 2018 Intel Corporation. All Rights Reserved

#pragma once

#include "../include/realsense_node_factory.h"
#include <ddynamic_reconfigure/ddynamic_reconfigure.h>
#include <ddynamic_reconfigure/param/dd_all_params.h>

#include <diagnostic_updater/diagnostic_updater.h>
#include <diagnostic_updater/update_functions.h>
<<<<<<< HEAD
#include <atomic>

namespace realsense2_camera
{
    enum base_depth_param{
        base_depth_gain = 1,
        base_depth_enable_auto_exposure,
        base_depth_visual_preset,
        base_depth_frames_queue_size,
        base_depth_error_polling_enabled,
        base_depth_output_trigger_enabled,
        base_depth_units,
        base_JSON_file_path,
        base_enable_depth_to_disparity_filter,
        base_enable_spatial_filter,
        base_enable_temporal_filter,
        base_enable_disparity_to_depth_filter,
        base_spatial_filter_magnitude,
        base_spatial_filter_smooth_alpha,
        base_spatial_filter_smooth_delta,
        base_spatial_filter_holes_fill,
        base_temporal_filter_smooth_alpha,
        base_temporal_filter_smooth_delta,
        base_temporal_filter_holes_fill,
        base_depth_count
    };

    enum filters{
        DEPTH_TO_DISPARITY,
        SPATIAL,
        TEMPORAL,
        DISPARITY_TO_DEPTH
    };

=======

#include <queue>
#include <mutex>

namespace realsense2_camera
{
>>>>>>> eeb35c70
    struct FrequencyDiagnostics
    {
      FrequencyDiagnostics(double expected_frequency, std::string name, std::string hardware_id) :
        expected_frequency_(expected_frequency),
        frequency_status_(diagnostic_updater::FrequencyStatusParam(&expected_frequency_, &expected_frequency_)),
        diagnostic_updater_(ros::NodeHandle(), ros::NodeHandle("~"), ros::this_node::getName() + "_" + name)
      {
        ROS_INFO("Expected frequency for %s = %.5f", name.c_str(), expected_frequency_);
        diagnostic_updater_.setHardwareID(hardware_id);
        diagnostic_updater_.add(frequency_status_);
      }

      void update()
      {
        frequency_status_.tick();
        diagnostic_updater_.update();
      }

      double expected_frequency_;
      diagnostic_updater::FrequencyStatus frequency_status_;
      diagnostic_updater::Updater diagnostic_updater_;
    };
    typedef std::pair<image_transport::Publisher, std::shared_ptr<FrequencyDiagnostics>> ImagePublisherWithFrequencyDiagnostics;

<<<<<<< HEAD
    /**
    Class to encapsulate a filter alongside its options
    */
    class filter_options
    {
    public:
        filter_options(const std::string name, rs2::process_interface& filter);
        filter_options(filter_options&& other);
        std::string filter_name;           // Friendly name of the filter
        rs2::process_interface& filter;    // The filter in use
        std::atomic_bool is_enabled;       // A boolean controlled by the user that determines whether to apply the filter or not
=======
    class NamedFilter
    {
        public:
            std::string _name;
            std::shared_ptr<rs2::filter> _filter;

        public:
            NamedFilter(std::string name, std::shared_ptr<rs2::filter> filter):
            _name(name), _filter(filter)
            {}
    };

	class PipelineSyncer : public rs2::asynchronous_syncer
	{
	public: 
		void operator()(rs2::frame f) const
		{
			invoke(std::move(f));
		}
	};

    class SyncedImuPublisher
    {
        public:
            SyncedImuPublisher() {_is_enabled=false;};
            SyncedImuPublisher(ros::Publisher imu_publisher, std::size_t waiting_list_size=1000);
            ~SyncedImuPublisher();
            void Pause();   // Pause sending messages. All messages from now on are saved in queue.
            void Resume();  // Send all pending messages and allow sending future messages.
            void Publish(sensor_msgs::Imu msg);     //either send or hold message.
            uint32_t getNumSubscribers() { return _publisher.getNumSubscribers();};
            void Enable(bool is_enabled) {_is_enabled=is_enabled;};
        
        private:
            void PublishPendingMessages();

        private:
            std::mutex                    _mutex;
            ros::Publisher                _publisher;
            bool                          _pause_mode;
            std::queue<sensor_msgs::Imu>  _pendeing_messages;
            std::size_t                     _waiting_list_size;
            bool                          _is_enabled;
>>>>>>> eeb35c70
    };

    class BaseRealSenseNode : public InterfaceRealSenseNode
    {
    public:
        BaseRealSenseNode(ros::NodeHandle& nodeHandle,
                          ros::NodeHandle& privateNodeHandle,
                          rs2::device dev,
                          const std::string& serial_no);

        void toggleSensors(bool enabled);
        virtual void publishTopics() override;
        virtual void registerDynamicReconfigCb(ros::NodeHandle& nh) override;
        virtual ~BaseRealSenseNode() {}

    public:
        enum imu_sync_method{NONE, COPY, LINEAR_INTERPOLATION};

    protected:

        const uint32_t set_default_dynamic_reconfig_values = 0xffffffff;
        rs2::device _dev;
        ros::NodeHandle& _node_handle, _pnh;
        std::map<stream_index_pair, rs2::sensor> _sensors;
<<<<<<< HEAD
        rs2::spatial_filter  spat_filter;    // Spatial    - edge-preserving spatial smoothing
        rs2::temporal_filter temp_filter;    // Temporal   - reduces temporal noise
        rs2::disparity_transform depth_to_disparity{true};
        rs2::disparity_transform disparity_to_depth{false};
        std::vector<filter_options> filters;
=======
        std::vector<std::shared_ptr<ddynamic_reconfigure::DDynamicReconfigure>> _ddynrec;
>>>>>>> eeb35c70

    private:
        class float3
        {
            public:
                float x, y, z;

            public:
                float3& operator*=(const float& factor)
                {
                    x*=factor;
                    y*=factor;
                    z*=factor;
                    return (*this);
                }
                float3& operator+=(const float3& other)
                {
                    x+=other.x;
                    y+=other.y;
                    z+=other.z;
                    return (*this);
                }
        };

        struct quaternion
        {
            double x, y, z, w;
        };

        class CIMUHistory
        {
            public:
                enum sensor_name {mGYRO, mACCEL};
                class imuData
                {
                    public:
                        imuData(const imuData& other):
                            imuData(other.m_reading, other.m_time)
                            {};
                        imuData(const float3 reading, double time):
                            m_reading(reading),
                            m_time(time)
                            {};
                        imuData operator*(const double factor);
                        imuData operator+(const imuData& other);
                    public:
                        BaseRealSenseNode::float3 m_reading;
                        double                    m_time;
                };
                
            private:
                size_t m_max_size;
                std::map<sensor_name, std::list<imuData> > m_map;

            public:
                CIMUHistory(size_t size);
                void add_data(sensor_name module, imuData data);
                bool is_all_data(sensor_name);
                bool is_data(sensor_name);
                const std::list<imuData>& get_data(sensor_name module);
                imuData last_data(sensor_name module);
        };

        static std::string getNamespaceStr();
        void getParameters();
        void setupDevice();
        void setupErrorCallback();
        void setupPublishers();
        void enable_devices();
        void setupFilters();
        void setupStreams();
        void clip_depth(rs2::depth_frame& depth_frame, float depth_scale, float clipping_dist);
        void updateStreamCalibData(const rs2::video_stream_profile& video_profile);
        tf::Quaternion rotationMatrixToQuaternion(const float rotation[9]) const;
        void publish_static_tf(const ros::Time& t,
                               const float3& trans,
                               const quaternion& q,
                               const std::string& from,
                               const std::string& to);
        void publishStaticTransforms();
<<<<<<< HEAD
        void publishRgbToDepthPCTopic(const ros::Time& t, const std::map<stream_index_pair, bool>& is_frame_arrived);
        void publishDepthPCTopic(const ros::Time& t, const std::map<stream_index_pair, bool>& is_frame_arrived);
=======
        void publishPointCloud(rs2::points f, const ros::Time& t, const rs2::frameset& frameset);
>>>>>>> eeb35c70
        Extrinsics rsExtrinsicsToMsg(const rs2_extrinsics& extrinsics, const std::string& frame_id) const;
        rs2_extrinsics getRsExtrinsics(const stream_index_pair& from_stream, const stream_index_pair& to_stream);

        IMUInfo getImuInfo(const stream_index_pair& stream_index);
        void filterFrame(rs2::frame& f);
        void publishFrame(rs2::frame f, const ros::Time& t,
                          const stream_index_pair& stream,
                          std::map<stream_index_pair, cv::Mat>& images,
                          const std::map<stream_index_pair, ros::Publisher>& info_publishers,
                          const std::map<stream_index_pair, ImagePublisherWithFrequencyDiagnostics>& image_publishers,
                          std::map<stream_index_pair, int>& seq,
                          std::map<stream_index_pair, sensor_msgs::CameraInfo>& camera_info,
                          const std::map<stream_index_pair, std::string>& optical_frame_id,
                          const std::map<stream_index_pair, std::string>& encoding,
                          bool copy_data_from_frame = true);
        bool getEnabledProfile(const stream_index_pair& stream_index, rs2::stream_profile& profile);

        void updateIsFrameArrived(std::map<stream_index_pair, bool>& is_frame_arrived,
                                  rs2_stream stream_type, int stream_index);

        void publishAlignedDepthToOthers(rs2::frameset frames, const ros::Time& t);
        static void callback(const ddynamic_reconfigure::DDMap& map, int, rs2::options sensor);
        double FillImuData_Copy(const stream_index_pair stream_index, const CIMUHistory::imuData imu_data, sensor_msgs::Imu& imu_msg);
        double FillImuData_LinearInterpolation(const stream_index_pair stream_index, const CIMUHistory::imuData imu_data, sensor_msgs::Imu& imu_msg);
        static void ConvertFromOpticalFrameToFrame(float3& data);
        void imu_callback(rs2::frame frame);
        void imu_callback_sync(rs2::frame frame, imu_sync_method sync_method=imu_sync_method::COPY);
        void registerDynamicOption(ros::NodeHandle& nh, rs2::options sensor, std::string& module_name);
        rs2_stream rs2_string_to_stream(std::string str);

        void TemperatureUpdate(diagnostic_updater::DiagnosticStatusWrapper& stat);
        
        std::string _json_file_path;
        std::string _serial_no;
        float _depth_scale_meters;
        float _clipping_distance;
        float _linear_accel_cov;
        bool  _hold_back_imu_for_frames;

        std::map<stream_index_pair, rs2_intrinsics> _stream_intrinsics;
        std::map<stream_index_pair, int> _width;
        std::map<stream_index_pair, int> _height;
        std::map<stream_index_pair, int> _fps;
        std::map<stream_index_pair, bool> _enable;
        std::map<stream_index_pair, std::string> _stream_name;
        tf2_ros::StaticTransformBroadcaster _static_tf_broadcaster;

        std::map<stream_index_pair, ImagePublisherWithFrequencyDiagnostics> _image_publishers;
        std::map<stream_index_pair, ros::Publisher> _imu_publishers;
        std::shared_ptr<SyncedImuPublisher> _synced_imu_publisher;
        std::map<stream_index_pair, int> _image_format;
        std::map<stream_index_pair, rs2_format> _format;
        std::map<stream_index_pair, ros::Publisher> _info_publisher;
        std::map<stream_index_pair, cv::Mat> _image;
        std::map<stream_index_pair, std::string> _encoding;
        std::map<stream_index_pair, std::vector<uint8_t>> _aligned_depth_images;

        std::string _base_frame_id;
        std::map<stream_index_pair, std::string> _frame_id;
        std::map<stream_index_pair, std::string> _optical_frame_id;
        std::map<stream_index_pair, int> _seq;
        std::map<stream_index_pair, int> _unit_step_size;
        std::map<stream_index_pair, sensor_msgs::CameraInfo> _camera_info;
        bool _intialize_time_base;
        double _camera_time_base;
        std::map<stream_index_pair, std::vector<rs2::stream_profile>> _enabled_profiles;

        ros::Publisher _pointcloud_xyz_publisher;
        ros::Publisher _pointcloud_xyzrgb_publisher;
        ros::Time _ros_time_base;
        bool _align_depth;
        bool _sync_frames;
        bool _pointcloud;
        imu_sync_method _imu_sync_method;
        std::string _filters_str;
        stream_index_pair _pointcloud_texture;
        PipelineSyncer _syncer;
        std::vector<NamedFilter> _filters;
        std::vector<rs2::sensor> _dev_sensors;

        std::map<stream_index_pair, cv::Mat> _depth_aligned_image;
        std::map<stream_index_pair, std::string> _depth_aligned_encoding;
        std::map<stream_index_pair, sensor_msgs::CameraInfo> _depth_aligned_camera_info;
        std::map<stream_index_pair, int> _depth_aligned_seq;
        std::map<stream_index_pair, ros::Publisher> _depth_aligned_info_publisher;
        std::map<stream_index_pair, ImagePublisherWithFrequencyDiagnostics> _depth_aligned_image_publishers;
        std::map<stream_index_pair, std::string> _depth_aligned_frame_id;
        std::map<stream_index_pair, ros::Publisher> _depth_to_other_extrinsics_publishers;
        std::map<stream_index_pair, rs2_extrinsics> _depth_to_other_extrinsics;

        std::map<stream_index_pair, bool> _is_frame_arrived;
        const std::string _namespace;
<<<<<<< HEAD

        diagnostic_updater::Updater temp_diagnostic_updater_;
        ros::Timer  temp_update_timer_;
        int temperature_;
    };//end class

    class BaseD400Node : public BaseRealSenseNode
    {
    public:
        BaseD400Node(ros::NodeHandle& nodeHandle,
                     ros::NodeHandle& privateNodeHandle,
                     rs2::device dev, const std::string& serial_no);
        virtual void registerDynamicReconfigCb() override;

    protected:
        void setParam(rs415_paramsConfig &config, base_depth_param param);
        void setParam(rs435_paramsConfig &config, base_depth_param param);
=======
>>>>>>> eeb35c70

    };//end class

}
<|MERGE_RESOLUTION|>--- conflicted
+++ resolved
@@ -9,49 +9,12 @@
 
 #include <diagnostic_updater/diagnostic_updater.h>
 #include <diagnostic_updater/update_functions.h>
-<<<<<<< HEAD
-#include <atomic>
+
+#include <queue>
+#include <mutex>
 
 namespace realsense2_camera
 {
-    enum base_depth_param{
-        base_depth_gain = 1,
-        base_depth_enable_auto_exposure,
-        base_depth_visual_preset,
-        base_depth_frames_queue_size,
-        base_depth_error_polling_enabled,
-        base_depth_output_trigger_enabled,
-        base_depth_units,
-        base_JSON_file_path,
-        base_enable_depth_to_disparity_filter,
-        base_enable_spatial_filter,
-        base_enable_temporal_filter,
-        base_enable_disparity_to_depth_filter,
-        base_spatial_filter_magnitude,
-        base_spatial_filter_smooth_alpha,
-        base_spatial_filter_smooth_delta,
-        base_spatial_filter_holes_fill,
-        base_temporal_filter_smooth_alpha,
-        base_temporal_filter_smooth_delta,
-        base_temporal_filter_holes_fill,
-        base_depth_count
-    };
-
-    enum filters{
-        DEPTH_TO_DISPARITY,
-        SPATIAL,
-        TEMPORAL,
-        DISPARITY_TO_DEPTH
-    };
-
-=======
-
-#include <queue>
-#include <mutex>
-
-namespace realsense2_camera
-{
->>>>>>> eeb35c70
     struct FrequencyDiagnostics
     {
       FrequencyDiagnostics(double expected_frequency, std::string name, std::string hardware_id) :
@@ -76,19 +39,6 @@
     };
     typedef std::pair<image_transport::Publisher, std::shared_ptr<FrequencyDiagnostics>> ImagePublisherWithFrequencyDiagnostics;
 
-<<<<<<< HEAD
-    /**
-    Class to encapsulate a filter alongside its options
-    */
-    class filter_options
-    {
-    public:
-        filter_options(const std::string name, rs2::process_interface& filter);
-        filter_options(filter_options&& other);
-        std::string filter_name;           // Friendly name of the filter
-        rs2::process_interface& filter;    // The filter in use
-        std::atomic_bool is_enabled;       // A boolean controlled by the user that determines whether to apply the filter or not
-=======
     class NamedFilter
     {
         public:
@@ -132,7 +82,6 @@
             std::queue<sensor_msgs::Imu>  _pendeing_messages;
             std::size_t                     _waiting_list_size;
             bool                          _is_enabled;
->>>>>>> eeb35c70
     };
 
     class BaseRealSenseNode : public InterfaceRealSenseNode
@@ -157,15 +106,7 @@
         rs2::device _dev;
         ros::NodeHandle& _node_handle, _pnh;
         std::map<stream_index_pair, rs2::sensor> _sensors;
-<<<<<<< HEAD
-        rs2::spatial_filter  spat_filter;    // Spatial    - edge-preserving spatial smoothing
-        rs2::temporal_filter temp_filter;    // Temporal   - reduces temporal noise
-        rs2::disparity_transform depth_to_disparity{true};
-        rs2::disparity_transform disparity_to_depth{false};
-        std::vector<filter_options> filters;
-=======
         std::vector<std::shared_ptr<ddynamic_reconfigure::DDynamicReconfigure>> _ddynrec;
->>>>>>> eeb35c70
 
     private:
         class float3
@@ -246,12 +187,7 @@
                                const std::string& from,
                                const std::string& to);
         void publishStaticTransforms();
-<<<<<<< HEAD
-        void publishRgbToDepthPCTopic(const ros::Time& t, const std::map<stream_index_pair, bool>& is_frame_arrived);
-        void publishDepthPCTopic(const ros::Time& t, const std::map<stream_index_pair, bool>& is_frame_arrived);
-=======
         void publishPointCloud(rs2::points f, const ros::Time& t, const rs2::frameset& frameset);
->>>>>>> eeb35c70
         Extrinsics rsExtrinsicsToMsg(const rs2_extrinsics& extrinsics, const std::string& frame_id) const;
         rs2_extrinsics getRsExtrinsics(const stream_index_pair& from_stream, const stream_index_pair& to_stream);
 
@@ -319,8 +255,7 @@
         double _camera_time_base;
         std::map<stream_index_pair, std::vector<rs2::stream_profile>> _enabled_profiles;
 
-        ros::Publisher _pointcloud_xyz_publisher;
-        ros::Publisher _pointcloud_xyzrgb_publisher;
+        ros::Publisher _pointcloud_publisher;
         ros::Time _ros_time_base;
         bool _align_depth;
         bool _sync_frames;
@@ -344,27 +279,12 @@
 
         std::map<stream_index_pair, bool> _is_frame_arrived;
         const std::string _namespace;
-<<<<<<< HEAD
 
         diagnostic_updater::Updater temp_diagnostic_updater_;
         ros::Timer  temp_update_timer_;
         int temperature_;
     };//end class
 
-    class BaseD400Node : public BaseRealSenseNode
-    {
-    public:
-        BaseD400Node(ros::NodeHandle& nodeHandle,
-                     ros::NodeHandle& privateNodeHandle,
-                     rs2::device dev, const std::string& serial_no);
-        virtual void registerDynamicReconfigCb() override;
-
-    protected:
-        void setParam(rs415_paramsConfig &config, base_depth_param param);
-        void setParam(rs435_paramsConfig &config, base_depth_param param);
-=======
->>>>>>> eeb35c70
-
-    };//end class
+    
 
 }
