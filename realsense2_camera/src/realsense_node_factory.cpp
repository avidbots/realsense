// License: Apache 2.0. See LICENSE file in root directory.
// Copyright(c) 2017 Intel Corporation. All Rights Reserved

#include "../include/realsense_node_factory.h"
#include "../include/sr300_node.h"
#include "../include/rs415_node.h"
#include "../include/rs435_node.h"
#include <iostream>
#include <map>

using namespace realsense2_camera;

#define REALSENSE_ROS_EMBEDDED_VERSION_STR (VAR_ARG_STRING(VERSION: REALSENSE_ROS_MAJOR_VERSION.REALSENSE_ROS_MINOR_VERSION.REALSENSE_ROS_PATCH_VERSION))
constexpr auto realsense_ros_camera_version = REALSENSE_ROS_EMBEDDED_VERSION_STR;

PLUGINLIB_EXPORT_CLASS(realsense2_camera::RealSenseNodeFactory, nodelet::Nodelet)

RealSenseNodeFactory::RealSenseNodeFactory()
{
    ROS_INFO("RealSense ROS v%s", REALSENSE_ROS_VERSION_STR);
    ROS_INFO("Running with LibRealSense v%s", RS2_API_VERSION_STR);

    signal(SIGINT, signalHandler);
    auto severity = rs2_log_severity::RS2_LOG_SEVERITY_WARN;
    tryGetLogSeverity(severity);
    if (rs2_log_severity::RS2_LOG_SEVERITY_DEBUG == severity)
        ros::console::set_logger_level(ROSCONSOLE_DEFAULT_NAME, ros::console::levels::Debug);

    rs2::log_to_console(severity);
}

rs2::device RealSenseNodeFactory::getDevice(std::string& serial_no)
{
    auto list = _ctx.query_devices();
    if (0 == list.size())
    {
        ROS_ERROR("No RealSense devices were found! Terminating RealSense Node...");
        ros::shutdown();
        exit(1);
    }

    bool found = false;
    rs2::device retDev;

    for (auto&& dev : list)
    {
        auto sn = dev.get_info(RS2_CAMERA_INFO_SERIAL_NUMBER);
        ROS_DEBUG_STREAM("Device with serial number " << sn << " was found.");
        if (serial_no.empty())
        {
            retDev = dev;
            serial_no = sn;
            found = true;
            break;
        }
        else if (sn == serial_no)
        {
            retDev = dev;
            found = true;
            break;
        }
    }

    if (!found)
    {
        ROS_FATAL_STREAM("The requested device with serial number " << serial_no << " is NOT found!");
        ros::shutdown();
        exit(1);
    }

    return retDev;
}

void RealSenseNodeFactory::onInit()
{
    try{
<<<<<<< HEAD
        std::mutex mtx;
        std::condition_variable cv;
        rs2::device dev;
        _ctx.set_devices_changed_callback([&dev, &cv](rs2::event_information& info)
        {
            if (info.was_removed(dev))
            {
                cv.notify_one();
            }
        });

        auto privateNh = getPrivateNodeHandle();
        std::string serial_no("");
        privateNh.param("serial_no", serial_no, std::string(""));
        dev = getDevice(serial_no);
        ROS_INFO("Resetting device...");
        dev.hardware_reset();

        {
             std::unique_lock<std::mutex> lk(mtx);
             cv.wait(lk);
        }

        _device = getDevice(serial_no);

        _ctx.set_devices_changed_callback([this](rs2::event_information& info)
        {
            if (info.was_removed(_device))
            {
                ROS_FATAL("The device has been disconnected! Terminating RealSense Node...");
                ros::shutdown();
                exit(1);
            }
        });

        // TODO
        auto nh = getNodeHandle();
        auto pid_str = _device.get_info(RS2_CAMERA_INFO_PRODUCT_ID);
        uint16_t pid;
        std::stringstream ss;
        ss << std::hex << pid_str;
        ss >> pid;
        switch(pid)
        {
        case SR300_PID:
            _realSenseNode = std::unique_ptr<SR300Node>(new SR300Node(nh, privateNh, _device, serial_no));
            break;
        case RS400_PID:
            _realSenseNode = std::unique_ptr<BaseD400Node>(new BaseD400Node(nh, privateNh, _device, serial_no));
            break;
        case RS405_PID:
            _realSenseNode = std::unique_ptr<BaseD400Node>(new BaseD400Node(nh, privateNh, _device, serial_no));
            break;
        case RS410_PID:
        case RS460_PID:
            _realSenseNode = std::unique_ptr<BaseD400Node>(new BaseD400Node(nh, privateNh, _device, serial_no));
            break;
        case RS415_PID:
            _realSenseNode = std::unique_ptr<RS415Node>(new RS415Node(nh, privateNh, _device, serial_no));
            break;
        case RS420_PID:
            _realSenseNode = std::unique_ptr<BaseD400Node>(new BaseD400Node(nh, privateNh, _device, serial_no));
            break;
        case RS420_MM_PID:
            _realSenseNode = std::unique_ptr<BaseD400Node>(new BaseD400Node(nh, privateNh, _device, serial_no));
            break;
        case RS430_PID:
            _realSenseNode = std::unique_ptr<BaseD400Node>(new BaseD400Node(nh, privateNh, _device, serial_no));
            break;
        case RS430_MM_PID:
            _realSenseNode = std::unique_ptr<BaseD400Node>(new BaseD400Node(nh, privateNh, _device, serial_no));
            break;
        case RS430_MM_RGB_PID:
            _realSenseNode = std::unique_ptr<BaseD400Node>(new BaseD400Node(nh, privateNh, _device, serial_no));
            break;
        case RS435_RGB_PID:
            _realSenseNode = std::unique_ptr<RS435Node>(new RS435Node(nh, privateNh, _device, serial_no));
            break;
        case RS_USB2_PID:
            _realSenseNode = std::unique_ptr<BaseD400Node>(new BaseD400Node(nh, privateNh, _device, serial_no));
            break;
        default:
            ROS_FATAL_STREAM("Unsupported device!" << " Product ID: 0x" << pid_str);
            ros::shutdown();
            exit(1);
        }

        assert(_realSenseNode);
=======
#ifdef BPDEBUG
		std::cout << "Attach to Process: " << getpid() << std::endl;
		std::cout << "Press <ENTER> key to continue." << std::endl;
		std::cin.get();
#endif
		auto nh = getNodeHandle();
		auto privateNh = getPrivateNodeHandle();
		std::string serial_no("");
		privateNh.param("serial_no", serial_no, std::string(""));
		
		std::string rosbag_filename("");
        privateNh.param("rosbag_filename", rosbag_filename, std::string(""));
        if (!rosbag_filename.empty())
        {
			ROS_INFO_STREAM("publish topics from rosbag file: " << rosbag_filename.c_str());
			auto pipe = std::make_shared<rs2::pipeline>();
			rs2::config cfg;
			cfg.enable_device_from_file(rosbag_filename.c_str(), false);
			cfg.enable_all_streams();
			pipe->start(cfg); //File will be opened in read mode at this point
			auto _device = pipe->get_active_profile().get_device();
			_realSenseNode = std::unique_ptr<BaseRealSenseNode>(new BaseRealSenseNode(nh, privateNh, _device, serial_no));
		}
        else
        {
			auto list = _ctx.query_devices();
			if (0 == list.size())
			{
				ROS_ERROR("No RealSense devices were found! Terminating RealSense Node...");
				ros::shutdown();
				exit(1);
			}

			bool found = false;
			for (auto&& dev : list)
			{
				auto sn = dev.get_info(RS2_CAMERA_INFO_SERIAL_NUMBER);
				ROS_DEBUG_STREAM("Device with serial number " << sn << " was found.");
				if (serial_no.empty())
				{
					_device = dev;
					serial_no = sn;
					found = true;
					break;
				}
				else if (sn == serial_no)
				{
					_device = dev;
					found = true;
					break;
				}
			}

			if (!found)
			{
				ROS_FATAL_STREAM("The requested device with serial number " << serial_no << " is NOT found!");
				ros::shutdown();
				exit(1);
			}

			_ctx.set_devices_changed_callback([this](rs2::event_information& info)
			{
				if (info.was_removed(_device))
				{
					ROS_FATAL("The device has been disconnected! Terminating RealSense Node...");
					ros::shutdown();
					exit(1);
				}
			});

			// TODO
			auto pid_str = _device.get_info(RS2_CAMERA_INFO_PRODUCT_ID);
			uint16_t pid;
			std::stringstream ss;
			ss << std::hex << pid_str;
			ss >> pid;
			switch(pid)
			{
			case SR300_PID:
				_realSenseNode = std::unique_ptr<SR300Node>(new SR300Node(nh, privateNh, _device, serial_no));
				break;
			case RS400_PID:
				_realSenseNode = std::unique_ptr<BaseD400Node>(new BaseD400Node(nh, privateNh, _device, serial_no));
				break;
			case RS405_PID:
				_realSenseNode = std::unique_ptr<BaseD400Node>(new BaseD400Node(nh, privateNh, _device, serial_no));
				break;
			case RS410_PID:
			case RS460_PID:
				_realSenseNode = std::unique_ptr<BaseD400Node>(new BaseD400Node(nh, privateNh, _device, serial_no));
				break;
			case RS415_PID:
				_realSenseNode = std::unique_ptr<RS415Node>(new RS415Node(nh, privateNh, _device, serial_no));
				break;
			case RS420_PID:
				_realSenseNode = std::unique_ptr<BaseD400Node>(new BaseD400Node(nh, privateNh, _device, serial_no));
				break;
			case RS420_MM_PID:
				_realSenseNode = std::unique_ptr<BaseD400Node>(new BaseD400Node(nh, privateNh, _device, serial_no));
				break;
			case RS430_PID:
				_realSenseNode = std::unique_ptr<BaseD400Node>(new BaseD400Node(nh, privateNh, _device, serial_no));
				break;
			case RS430_MM_PID:
				_realSenseNode = std::unique_ptr<BaseD400Node>(new BaseD400Node(nh, privateNh, _device, serial_no));
				break;
			case RS430_MM_RGB_PID:
				_realSenseNode = std::unique_ptr<BaseD400Node>(new BaseD400Node(nh, privateNh, _device, serial_no));
				break;
			case RS435_RGB_PID:
				_realSenseNode = std::unique_ptr<RS435Node>(new RS435Node(nh, privateNh, _device, serial_no));
				break;
			case RS_USB2_PID:
				_realSenseNode = std::unique_ptr<BaseD400Node>(new BaseD400Node(nh, privateNh, _device, serial_no));
				break;
			default:
				ROS_FATAL_STREAM("Unsupported device!" << " Product ID: 0x" << pid_str);
				ros::shutdown();
				exit(1);
			}
		}
		assert(_realSenseNode);
>>>>>>> ef2ee356
        _realSenseNode->publishTopics();
		_realSenseNode->registerDynamicReconfigCb();
	}
    catch(const std::exception& ex)
    {
        ROS_ERROR_STREAM("An exception has been thrown: " << ex.what());
        throw;
    }
    catch(...)
    {
        ROS_ERROR_STREAM("Unknown exception has occured!");
        throw;
    }
}

void RealSenseNodeFactory::tryGetLogSeverity(rs2_log_severity& severity) const
{
    static const char* severity_var_name = "LRS_LOG_LEVEL";
    auto content = getenv(severity_var_name);

    if (content)
    {
        std::string content_str(content);
        std::transform(content_str.begin(), content_str.end(), content_str.begin(), ::toupper);

        for (uint32_t i = 0; i < RS2_LOG_SEVERITY_COUNT; i++)
        {
            auto current = std::string(rs2_log_severity_to_string((rs2_log_severity)i));
            std::transform(current.begin(), current.end(), current.begin(), ::toupper);
            if (content_str == current)
            {
                severity = (rs2_log_severity)i;
                break;
            }
        }
    }
}<|MERGE_RESOLUTION|>--- conflicted
+++ resolved
@@ -74,96 +74,6 @@
 void RealSenseNodeFactory::onInit()
 {
     try{
-<<<<<<< HEAD
-        std::mutex mtx;
-        std::condition_variable cv;
-        rs2::device dev;
-        _ctx.set_devices_changed_callback([&dev, &cv](rs2::event_information& info)
-        {
-            if (info.was_removed(dev))
-            {
-                cv.notify_one();
-            }
-        });
-
-        auto privateNh = getPrivateNodeHandle();
-        std::string serial_no("");
-        privateNh.param("serial_no", serial_no, std::string(""));
-        dev = getDevice(serial_no);
-        ROS_INFO("Resetting device...");
-        dev.hardware_reset();
-
-        {
-             std::unique_lock<std::mutex> lk(mtx);
-             cv.wait(lk);
-        }
-
-        _device = getDevice(serial_no);
-
-        _ctx.set_devices_changed_callback([this](rs2::event_information& info)
-        {
-            if (info.was_removed(_device))
-            {
-                ROS_FATAL("The device has been disconnected! Terminating RealSense Node...");
-                ros::shutdown();
-                exit(1);
-            }
-        });
-
-        // TODO
-        auto nh = getNodeHandle();
-        auto pid_str = _device.get_info(RS2_CAMERA_INFO_PRODUCT_ID);
-        uint16_t pid;
-        std::stringstream ss;
-        ss << std::hex << pid_str;
-        ss >> pid;
-        switch(pid)
-        {
-        case SR300_PID:
-            _realSenseNode = std::unique_ptr<SR300Node>(new SR300Node(nh, privateNh, _device, serial_no));
-            break;
-        case RS400_PID:
-            _realSenseNode = std::unique_ptr<BaseD400Node>(new BaseD400Node(nh, privateNh, _device, serial_no));
-            break;
-        case RS405_PID:
-            _realSenseNode = std::unique_ptr<BaseD400Node>(new BaseD400Node(nh, privateNh, _device, serial_no));
-            break;
-        case RS410_PID:
-        case RS460_PID:
-            _realSenseNode = std::unique_ptr<BaseD400Node>(new BaseD400Node(nh, privateNh, _device, serial_no));
-            break;
-        case RS415_PID:
-            _realSenseNode = std::unique_ptr<RS415Node>(new RS415Node(nh, privateNh, _device, serial_no));
-            break;
-        case RS420_PID:
-            _realSenseNode = std::unique_ptr<BaseD400Node>(new BaseD400Node(nh, privateNh, _device, serial_no));
-            break;
-        case RS420_MM_PID:
-            _realSenseNode = std::unique_ptr<BaseD400Node>(new BaseD400Node(nh, privateNh, _device, serial_no));
-            break;
-        case RS430_PID:
-            _realSenseNode = std::unique_ptr<BaseD400Node>(new BaseD400Node(nh, privateNh, _device, serial_no));
-            break;
-        case RS430_MM_PID:
-            _realSenseNode = std::unique_ptr<BaseD400Node>(new BaseD400Node(nh, privateNh, _device, serial_no));
-            break;
-        case RS430_MM_RGB_PID:
-            _realSenseNode = std::unique_ptr<BaseD400Node>(new BaseD400Node(nh, privateNh, _device, serial_no));
-            break;
-        case RS435_RGB_PID:
-            _realSenseNode = std::unique_ptr<RS435Node>(new RS435Node(nh, privateNh, _device, serial_no));
-            break;
-        case RS_USB2_PID:
-            _realSenseNode = std::unique_ptr<BaseD400Node>(new BaseD400Node(nh, privateNh, _device, serial_no));
-            break;
-        default:
-            ROS_FATAL_STREAM("Unsupported device!" << " Product ID: 0x" << pid_str);
-            ros::shutdown();
-            exit(1);
-        }
-
-        assert(_realSenseNode);
-=======
 #ifdef BPDEBUG
 		std::cout << "Attach to Process: " << getpid() << std::endl;
 		std::cout << "Press <ENTER> key to continue." << std::endl;
@@ -286,7 +196,6 @@
 			}
 		}
 		assert(_realSenseNode);
->>>>>>> ef2ee356
         _realSenseNode->publishTopics();
 		_realSenseNode->registerDynamicReconfigCb();
 	}
