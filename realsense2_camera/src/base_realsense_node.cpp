--- conflicted
+++ resolved
@@ -604,8 +604,7 @@
 
             if (stream == DEPTH && _pointcloud)
             {
-                _pointcloud_xyz_publisher = _node_handle.advertise<sensor_msgs::PointCloud2>("depth/points", 1);
-                _pointcloud_xyzrgb_publisher = _node_handle.advertise<sensor_msgs::PointCloud2>("depth/color/points", 1);
+                _pointcloud_publisher = _node_handle.advertise<sensor_msgs::PointCloud2>("depth/color/points", 1);
             }
         }
     }
@@ -1190,13 +1189,6 @@
                     }
 
 
-<<<<<<< HEAD
-                        if (stream_type == RS2_STREAM_DEPTH)
-                        {
-                            filterFrame(f);
-                        }
-
-=======
                     ROS_DEBUG("num_filters: %d", static_cast<int>(_filters.size()));
                     for (std::vector<NamedFilter>::const_iterator filter_it = _filters.begin(); filter_it != _filters.end(); filter_it++)
                     {
@@ -1279,7 +1271,6 @@
                         {
                             ROS_DEBUG("Not points");
                         }
->>>>>>> eeb35c70
                         stream_index_pair sip{stream_type,stream_index};
                         publishFrame(f, t,
                                      sip,
@@ -1318,20 +1309,6 @@
                                  _camera_info, _optical_frame_id,
                                  _encoding);
                 }
-<<<<<<< HEAD
-
-                if(_pointcloud && (0 != _pointcloud_xyzrgb_publisher.getNumSubscribers()))
-                {
-                    ROS_DEBUG("publishRgbToDepthPCTopic(...)");
-                    publishRgbToDepthPCTopic(t, is_frame_arrived);
-                }
-                if(_pointcloud && (0 != _pointcloud_xyz_publisher.getNumSubscribers()))
-                {
-                    ROS_DEBUG("publishDepthPCTopic(...)");
-                    publishDepthPCTopic(t, is_frame_arrived);
-                }
-=======
->>>>>>> eeb35c70
             }
             catch(const std::exception& ex)
             {
@@ -1777,80 +1754,7 @@
 
 }
 
-<<<<<<< HEAD
-void BaseRealSenseNode::publishDepthPCTopic(const ros::Time& t, const std::map<stream_index_pair, bool>& is_frame_arrived)
-{
-    try
-    {
-        if (!is_frame_arrived.at(DEPTH))
-        {
-            ROS_DEBUG("Skipping publish PC topic! Depth frame didn't arrive.");
-            return;
-        }
-    }
-    catch (std::out_of_range)
-    {
-        ROS_DEBUG("Skipping publish PC topic! Depth frame didn't configure.");
-        return;
-    }
-
-
-    auto image_depth16 = reinterpret_cast<const uint16_t*>(_image[DEPTH].data);
-    auto depth_intrinsics = _stream_intrinsics[DEPTH];
-    sensor_msgs::PointCloud2 msg_pointcloud;
-    msg_pointcloud.header.stamp = t;
-    msg_pointcloud.header.frame_id = _optical_frame_id[DEPTH];
-    msg_pointcloud.width = depth_intrinsics.width;
-    msg_pointcloud.height = depth_intrinsics.height;
-    msg_pointcloud.is_dense = true;
-
-    sensor_msgs::PointCloud2Modifier modifier(msg_pointcloud);
-
-    modifier.setPointCloud2Fields(3,
-                                  "x", 1, sensor_msgs::PointField::FLOAT32,
-                                  "y", 1, sensor_msgs::PointField::FLOAT32,
-                                  "z", 1, sensor_msgs::PointField::FLOAT32);
-    modifier.setPointCloud2FieldsByString(1, "xyz");
-
-    sensor_msgs::PointCloud2Iterator<float>iter_x(msg_pointcloud, "x");
-    sensor_msgs::PointCloud2Iterator<float>iter_y(msg_pointcloud, "y");
-    sensor_msgs::PointCloud2Iterator<float>iter_z(msg_pointcloud, "z");
-
-    float depth_point[3], scaled_depth;
-
-
-    // Fill the PointCloud2 fields
-    for (int y = 0; y < depth_intrinsics.height; ++y)
-    {
-        for (int x = 0; x < depth_intrinsics.width; ++x)
-        {
-            scaled_depth = static_cast<float>(*image_depth16) * _depth_scale_meters;
-            float depth_pixel[2] = {static_cast<float>(x), static_cast<float>(y)};
-            rs2_deproject_pixel_to_point(depth_point, &depth_intrinsics, depth_pixel, scaled_depth);
-
-            if (depth_point[2] <= 0.f)
-            {
-                depth_point[0] = 0.f;
-                depth_point[1] = 0.f;
-                depth_point[2] = 0.f;
-            }
-
-            *iter_x = depth_point[0];
-            *iter_y = depth_point[1];
-            *iter_z = depth_point[2];
-
-            ++image_depth16;
-            ++iter_x; ++iter_y; ++iter_z;
-        }
-    }
-
-    _pointcloud_xyz_publisher.publish(msg_pointcloud);
-}
-
-void BaseRealSenseNode::publishRgbToDepthPCTopic(const ros::Time& t, const std::map<stream_index_pair, bool>& is_frame_arrived)
-=======
 void reverse_memcpy(unsigned char* dst, const unsigned char* src, size_t n)
->>>>>>> eeb35c70
 {
     size_t i;
 
@@ -1991,12 +1895,7 @@
             }
         }
     }
-<<<<<<< HEAD
-
-    _pointcloud_xyzrgb_publisher.publish(msg_pointcloud);
-=======
     _pointcloud_publisher.publish(msg_pointcloud);
->>>>>>> eeb35c70
 }
 
 
@@ -2082,8 +1981,11 @@
     }
     auto& image = images[stream];
 
-<<<<<<< HEAD
     if (copy_data_from_frame) {
+        if (images[stream].size() != cv::Size(width, height))
+        {
+            image.create(height, width, image.type());
+        }
         if (stream != DEPTH) {
             image.data = (uint8_t*)f.get_data();
         } else {
@@ -2091,15 +1993,6 @@
             auto& image_data = reinterpret_cast<uint16_t*&>(image.data);
             image_data = depth_data;
         }
-=======
-    if (copy_data_from_frame)
-    {
-        if (images[stream].size() != cv::Size(width, height))
-        {
-            image.create(height, width, image.type());
-        }
-        image.data = (uint8_t*)f.get_data();
->>>>>>> eeb35c70
     }
 
     ++(seq[stream]);
@@ -2147,213 +2040,3 @@
         profile =  *it;
         return true;
     }
-<<<<<<< HEAD
-
-
-BaseD400Node::BaseD400Node(ros::NodeHandle& nodeHandle,
-                           ros::NodeHandle& privateNodeHandle,
-                           rs2::device dev, const std::string& serial_no)
-    : BaseRealSenseNode(nodeHandle,
-                        privateNodeHandle,
-                        dev, serial_no)
-{}
-
-void BaseD400Node::callback(base_d400_paramsConfig &config, uint32_t level)
-{
-    ROS_DEBUG_STREAM("D400 - Level: " << level);
-
-    if (set_default_dynamic_reconfig_values == level)
-    {
-        for (int i = 1 ; i < base_depth_count ; ++i)
-        {
-            ROS_DEBUG_STREAM("base_depth_param = " << i);
-            setParam(config ,(base_depth_param)i);
-        }
-    }
-    else
-    {
-        setParam(config, (base_depth_param)level);
-    }
-}
-
-void BaseD400Node::setOption(stream_index_pair sip, rs2_option opt, float val)
-{
-    _sensors[sip].set_option(opt, val);
-}
-
-void BaseD400Node::setParam(rs435_paramsConfig &config, base_depth_param param)
-{
-    base_d400_paramsConfig base_config;
-    base_config.base_depth_gain = config.rs435_depth_gain;
-    base_config.base_depth_enable_auto_exposure = config.rs435_depth_enable_auto_exposure;
-    base_config.base_depth_visual_preset = config.rs435_depth_visual_preset;
-    base_config.base_depth_frames_queue_size = config.rs435_depth_frames_queue_size;
-    base_config.base_depth_error_polling_enabled = config.rs435_depth_error_polling_enabled;
-    base_config.base_depth_output_trigger_enabled = config.rs435_depth_output_trigger_enabled;
-    base_config.base_depth_units = config.rs435_depth_units;
-    base_config.base_JSON_file_path = config.rs435_JSON_file_path;
-    base_config.base_enable_depth_to_disparity_filter = config.rs435_enable_depth_to_disparity_filter;
-    base_config.base_enable_spatial_filter = config.rs435_enable_spatial_filter;
-    base_config.base_enable_temporal_filter = config.rs435_enable_temporal_filter;
-    base_config.base_enable_disparity_to_depth_filter = config.rs435_enable_disparity_to_depth_filter;
-    base_config.base_spatial_filter_magnitude = config.rs435_spatial_filter_magnitude;
-    base_config.base_spatial_filter_smooth_alpha = config.rs435_spatial_filter_smooth_alpha;
-    base_config.base_spatial_filter_smooth_delta = config.rs435_spatial_filter_smooth_delta;
-    base_config.base_spatial_filter_holes_fill = config.rs435_spatial_filter_holes_fill;
-    base_config.base_temporal_filter_smooth_alpha = config.rs435_temporal_filter_smooth_alpha;
-    base_config.base_temporal_filter_smooth_delta = config.rs435_temporal_filter_smooth_delta;
-    base_config.base_temporal_filter_holes_fill = config.rs435_temporal_filter_holes_fill;
-    setParam(base_config, param);
-}
-
-void BaseD400Node::setParam(rs415_paramsConfig &config, base_depth_param param)
-{
-    base_d400_paramsConfig base_config;
-    base_config.base_depth_gain = config.rs415_depth_gain;
-    base_config.base_depth_enable_auto_exposure = config.rs415_depth_enable_auto_exposure;
-    base_config.base_depth_visual_preset = config.rs415_depth_visual_preset;
-    base_config.base_depth_frames_queue_size = config.rs415_depth_frames_queue_size;
-    base_config.base_depth_error_polling_enabled = config.rs415_depth_error_polling_enabled;
-    base_config.base_depth_output_trigger_enabled = config.rs415_depth_output_trigger_enabled;
-    base_config.base_depth_units = config.rs415_depth_units;
-    base_config.base_JSON_file_path = config.rs415_JSON_file_path;
-    base_config.base_enable_depth_to_disparity_filter = config.rs415_enable_depth_to_disparity_filter;
-    base_config.base_enable_spatial_filter = config.rs415_enable_spatial_filter;
-    base_config.base_enable_temporal_filter = config.rs415_enable_temporal_filter;
-    base_config.base_enable_disparity_to_depth_filter = config.rs415_enable_disparity_to_depth_filter;
-    base_config.base_spatial_filter_magnitude = config.rs415_spatial_filter_magnitude;
-    base_config.base_spatial_filter_smooth_alpha = config.rs415_spatial_filter_smooth_alpha;
-    base_config.base_spatial_filter_smooth_delta = config.rs415_spatial_filter_smooth_delta;
-    base_config.base_spatial_filter_holes_fill = config.rs415_spatial_filter_holes_fill;
-    base_config.base_temporal_filter_smooth_alpha = config.rs415_temporal_filter_smooth_alpha;
-    base_config.base_temporal_filter_smooth_delta = config.rs415_temporal_filter_smooth_delta;
-    base_config.base_temporal_filter_holes_fill = config.rs415_temporal_filter_holes_fill;
-    setParam(base_config, param);
-}
-
-void BaseD400Node::setParam(base_d400_paramsConfig &config, base_depth_param param)
-{
-    // W/O for zero param
-    if (0 == param)
-        return;
-
-    switch (param) {
-    case base_depth_gain:
-        ROS_DEBUG_STREAM("base_depth_gain: " << config.base_depth_gain);
-        setOption(DEPTH, RS2_OPTION_GAIN, config.base_depth_gain);
-        break;
-    case base_depth_enable_auto_exposure:
-        ROS_DEBUG_STREAM("base_depth_enable_auto_exposure: " << config.base_depth_enable_auto_exposure);
-        setOption(DEPTH, RS2_OPTION_ENABLE_AUTO_EXPOSURE, config.base_depth_enable_auto_exposure);
-        break;
-    case base_depth_visual_preset:
-        ROS_DEBUG_STREAM("base_depth_visual_preset: " << config.base_depth_visual_preset);
-        setOption(DEPTH, RS2_OPTION_VISUAL_PRESET, config.base_depth_visual_preset);
-        break;
-    case base_depth_frames_queue_size:
-        ROS_DEBUG_STREAM("base_depth_frames_queue_size: " << config.base_depth_frames_queue_size);
-        setOption(DEPTH, RS2_OPTION_FRAMES_QUEUE_SIZE, config.base_depth_frames_queue_size);
-        break;
-    case base_depth_error_polling_enabled:
-        ROS_DEBUG_STREAM("base_depth_error_polling_enabled: " << config.base_depth_error_polling_enabled);
-        setOption(DEPTH, RS2_OPTION_ERROR_POLLING_ENABLED, config.base_depth_error_polling_enabled);
-        break;
-    case base_depth_output_trigger_enabled:
-        ROS_DEBUG_STREAM("base_depth_output_trigger_enabled: " << config.base_depth_output_trigger_enabled);
-        setOption(DEPTH, RS2_OPTION_OUTPUT_TRIGGER_ENABLED, config.base_depth_output_trigger_enabled);
-        break;
-    case base_depth_units:
-        break;
-    case base_JSON_file_path:
-    {
-        ROS_DEBUG_STREAM("base_JSON_file_path: " << config.base_JSON_file_path);
-        auto adv_dev = _dev.as<rs400::advanced_mode>();
-        if (!adv_dev)
-        {
-            ROS_WARN_STREAM("Device doesn't support Advanced Mode!");
-            return;
-        }
-        if (!config.base_JSON_file_path.empty())
-        {
-            std::ifstream in(config.base_JSON_file_path);
-            if (!in.is_open())
-            {
-                ROS_WARN_STREAM("JSON file provided doesn't exist!");
-                return;
-            }
-
-            adv_dev.load_json(config.base_JSON_file_path);
-        }
-        break;
-    }
-    case base_enable_depth_to_disparity_filter:
-        ROS_DEBUG_STREAM("base_enable_depth_to_disparity_filter: " << config.base_enable_depth_to_disparity_filter);
-        filters[DEPTH_TO_DISPARITY].is_enabled = config.base_enable_depth_to_disparity_filter;
-        break;
-    case base_enable_spatial_filter:
-        ROS_DEBUG_STREAM("base_enable_spatial_filter: " << config.base_enable_spatial_filter);
-        filters[SPATIAL].is_enabled = config.base_enable_spatial_filter;
-        break;
-    case base_enable_temporal_filter:
-        ROS_DEBUG_STREAM("base_enable_temporal_filter: " << config.base_enable_temporal_filter);
-        filters[TEMPORAL].is_enabled = config.base_enable_temporal_filter;
-        break;
-    case base_enable_disparity_to_depth_filter:
-        ROS_DEBUG_STREAM("base_enable_disparity_to_depth_filter: " << config.base_enable_disparity_to_depth_filter);
-        filters[DISPARITY_TO_DEPTH].is_enabled = config.base_enable_disparity_to_depth_filter;
-        break;
-    case base_spatial_filter_magnitude:
-        ROS_DEBUG_STREAM("base_spatial_filter_magnitude: " << config.base_spatial_filter_magnitude);
-        filters[SPATIAL].filter.set_option(RS2_OPTION_FILTER_MAGNITUDE, config.base_spatial_filter_magnitude);
-        break;
-    case base_spatial_filter_smooth_alpha:
-        ROS_DEBUG_STREAM("base_spatial_filter_smooth_alpha: " << config.base_spatial_filter_smooth_alpha);
-        filters[SPATIAL].filter.set_option(RS2_OPTION_FILTER_SMOOTH_ALPHA, config.base_spatial_filter_smooth_alpha);
-        break;
-    case base_spatial_filter_smooth_delta:
-        ROS_DEBUG_STREAM("base_spatial_filter_smooth_delta: " << config.base_spatial_filter_smooth_delta);
-        filters[SPATIAL].filter.set_option(RS2_OPTION_FILTER_SMOOTH_DELTA, config.base_spatial_filter_smooth_delta);
-        break;
-    case base_spatial_filter_holes_fill:
-        ROS_DEBUG_STREAM("base_spatial_filter_holes_fill: " << config.base_spatial_filter_holes_fill);
-        filters[SPATIAL].filter.set_option(RS2_OPTION_HOLES_FILL, config.base_spatial_filter_holes_fill);
-        break;
-    case base_temporal_filter_smooth_alpha:
-        ROS_DEBUG_STREAM("base_temporal_filter_smooth_alpha: " << config.base_temporal_filter_smooth_alpha);
-        filters[TEMPORAL].filter.set_option(RS2_OPTION_FILTER_SMOOTH_ALPHA, config.base_temporal_filter_smooth_alpha);
-        break;
-    case base_temporal_filter_smooth_delta:
-        ROS_DEBUG_STREAM("base_temporal_filter_smooth_delta: " << config.base_temporal_filter_smooth_delta);
-        filters[TEMPORAL].filter.set_option(RS2_OPTION_FILTER_SMOOTH_DELTA, config.base_temporal_filter_smooth_delta);
-        break;
-    case base_temporal_filter_holes_fill:
-        ROS_DEBUG_STREAM("base_temporal_filter_holes_fill: " << config.base_temporal_filter_holes_fill);
-        filters[TEMPORAL].filter.set_option(RS2_OPTION_HOLES_FILL, config.base_temporal_filter_holes_fill);
-        break;
-    default:
-        ROS_WARN_STREAM("Unrecognized D400 param (" << param << ")");
-        break;
-    }
-}
-
-void BaseD400Node::registerDynamicReconfigCb()
-{
-    _server = std::make_shared<dynamic_reconfigure::Server<base_d400_paramsConfig>>();
-    _f = boost::bind(&BaseD400Node::callback, this, _1, _2);
-    _server->setCallback(_f);
-}
-
-/**
-Constructor for filter_options, takes a name and a filter.
-*/
-filter_options::filter_options(const std::string name, rs2::process_interface& filter) :
-    filter_name(name),
-    filter(filter),
-    is_enabled(true) {}
-
-filter_options::filter_options(filter_options&& other) :
-    filter_name(std::move(other.filter_name)),
-    filter(other.filter),
-    is_enabled(other.is_enabled.load()) {}
-=======
->>>>>>> eeb35c70
