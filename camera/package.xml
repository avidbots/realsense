--- conflicted
+++ resolved
@@ -1,11 +1,7 @@
 <?xml version="1.0"?>
 <package>
   <name>realsense_camera</name>
-<<<<<<< HEAD
-  <version>1.0.2</version>
-=======
   <version>1.0.3</version>
->>>>>>> 877998b8
   <description>RealSense Camera package allowing access to Intel 3D cameras and advanced modules</description>
 
   <maintainer email="rajvi.jingar@intel.com">Rajvi Jingar</maintainer>
