--- conflicted
+++ resolved
@@ -102,7 +102,6 @@
 
 
     get_options_service_ = nh.advertiseService (SETTINGS_SERVICE, &RealsenseNodelet::getCameraOptionValues, this);
-<<<<<<< HEAD
 
     dynamic_reconf_server_.reset(new dynamic_reconfigure::Server<realsense_camera::camera_paramsConfig>(getPrivateNodeHandle()));
 
@@ -110,15 +109,6 @@
 
     connected = connectToCamera ();
 
-=======
-
-    dynamic_reconf_server_.reset(new dynamic_reconfigure::Server<realsense_camera::camera_paramsConfig>(getPrivateNodeHandle()));
-
-    bool connected = false;
-
-    connected = connectToCamera ();
-
->>>>>>> 199e42cd
     if (connected == true)
     {
       // Start working thread.
@@ -182,11 +172,7 @@
     uint32_t stream_index = (uint32_t) RS_STREAM_DEPTH;
     if(camera_info_[stream_index] == NULL)
     {
-<<<<<<< HEAD
-	prepareStreamCalibData (RS_STREAM_DEPTH);
-=======
       prepareStreamCalibData (RS_STREAM_DEPTH);
->>>>>>> 199e42cd
     }
   }
 
@@ -208,11 +194,7 @@
     uint32_t stream_index = (uint32_t) RS_STREAM_INFRARED;
     if(camera_info_[stream_index] == NULL)
     {
-<<<<<<< HEAD
-	prepareStreamCalibData (RS_STREAM_INFRARED);
-=======
       prepareStreamCalibData (RS_STREAM_INFRARED);
->>>>>>> 199e42cd
     }
   }
 
@@ -449,7 +431,6 @@
     camera_info_[stream_index]->K.at(4) = intrinsic.fy;
     camera_info_[stream_index]->K.at(5) = intrinsic.ppy;
     camera_info_[stream_index]->K.at(8) = 1;
-<<<<<<< HEAD
 
     camera_info_[stream_index]->P.at(0) = camera_info_[stream_index]->K.at(0);
     camera_info_[stream_index]->P.at(1) = 0;
@@ -466,24 +447,6 @@
     camera_info_[stream_index]->P.at(10) = 1;
     camera_info_[stream_index]->P.at(11) = 0;
 
-=======
-
-    camera_info_[stream_index]->P.at(0) = camera_info_[stream_index]->K.at(0);
-    camera_info_[stream_index]->P.at(1) = 0;
-    camera_info_[stream_index]->P.at(2) = camera_info_[stream_index]->K.at(2);
-    camera_info_[stream_index]->P.at(3) = 0;
-
-    camera_info_[stream_index]->P.at(4) = 0;
-    camera_info_[stream_index]->P.at(5) = camera_info_[stream_index]->K.at(4);
-    camera_info_[stream_index]->P.at(6) = camera_info_[stream_index]->K.at(5);
-    camera_info_[stream_index]->P.at(7) = 0;
-
-    camera_info_[stream_index]->P.at(8) = 0;
-    camera_info_[stream_index]->P.at(9) = 0;
-    camera_info_[stream_index]->P.at(10) = 1;
-    camera_info_[stream_index]->P.at(11) = 0;
-
->>>>>>> 199e42cd
     if (stream_index == RS_STREAM_DEPTH)
     {
       // set depth to color translation values in Projection matrix (P)
@@ -665,7 +628,7 @@
         rs_stop_device (rs_device_, &rs_error_); checkError ();
         ROS_INFO_STREAM ("RealSense Camera - Device Stopped");
       }
-<<<<<<< HEAD
+
 
       //disable depth, infrared1 and infrared2 streams
       rs_disable_stream(rs_device_, RS_STREAM_DEPTH, &rs_error_); checkError ();
@@ -677,20 +640,6 @@
       rs_disable_stream(rs_device_, RS_STREAM_INFRARED2, &rs_error_); checkError ();
       ROS_INFO_STREAM ("RealSense Camera - Infrared2 stream Disabled");
 
-=======
-
-
-      //disable depth, infrared1 and infrared2 streams
-      rs_disable_stream(rs_device_, RS_STREAM_DEPTH, &rs_error_); checkError ();
-      ROS_INFO_STREAM ("RealSense Camera - Depth Stream Disabled");
-
-      rs_disable_stream(rs_device_, RS_STREAM_INFRARED, &rs_error_); checkError ();
-      ROS_INFO_STREAM ("RealSense Camera - Infrared1 stream Disabled");
-
-      rs_disable_stream(rs_device_, RS_STREAM_INFRARED2, &rs_error_); checkError ();
-      ROS_INFO_STREAM ("RealSense Camera - Infrared2 stream Disabled");
-
->>>>>>> 199e42cd
       if(rs_is_device_streaming(rs_device_, 0) == 0)
       {
         rs_start_device (rs_device_, &rs_error_);checkError ();
